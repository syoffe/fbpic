--- conflicted
+++ resolved
@@ -143,22 +143,15 @@
             Particles( q=-e, m=m_e, n=n_e, Npz=Npz, zmin=p_zmin,
                        zmax=p_zmax, Npr=Npr, rmin=p_rmin, rmax=p_rmax,
                        Nptheta=p_nt, dt=dt, dens_func=dens_func,
-<<<<<<< HEAD
-                       v_galilean=v_galilean, use_cuda=self.use_cuda) ]
-        if initialize_ions:
-=======
-                       use_cuda=self.use_cuda, grid_shape=grid_shape) ]
+                       v_galilean=v_galilean, use_cuda=self.use_cuda,
+                       grid_shape=grid_shape) ]
         if initialize_ions :
->>>>>>> ef545743
             self.ptcl.append(
                 Particles(q=e, m=m_p, n=n_e, Npz=Npz, zmin=p_zmin,
                           zmax=p_zmax, Npr=Npr, rmin=p_rmin, rmax=p_rmax,
                           Nptheta=p_nt, dt=dt, dens_func=dens_func,
-<<<<<<< HEAD
-                          v_galilean=self.v_galilean, use_cuda=self.use_cuda))
-=======
-                          use_cuda=self.use_cuda, grid_shape=grid_shape ) )
->>>>>>> ef545743
+                          v_galilean=v_galilean, use_cuda=self.use_cuda,
+                          grid_shape=grid_shape ) )
         
         # Register the number of particles per cell along z, and dt
         # (Necessary for the moving window)
