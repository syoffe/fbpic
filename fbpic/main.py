"""
Fourier-Bessel Particle-In-Cell (FB-PIC) main file

This file steers and controls the simulation.
"""
import sys
import time
from scipy.constants import m_e, m_p, e, c
from .particles import Particles
from .lpa_utils.boosted_frame import BoostConverter
from .fields import Fields, cuda_installed
from .boundaries import BoundaryCommunicator, MovingWindow

# If cuda is installed, try importing the rest of the cuda methods
if cuda_installed:
    try:
        from cuda_utils import send_data_to_gpu, receive_data_from_gpu
    except ImportError:
        cuda_installed = False

class Simulation(object):
    """
    Top-level simulation class that contains all the simulation
    data, as well as the methods to perform the PIC cycle.

    Attributes
    ----------
    - fld: a Fields object
    - ptcl: a list of Particles objects (one element per species)

    Methods
    -------
    - step: perform n PIC cycles
    """

    def __init__(self, Nz, zmax, Nr, rmax, Nm, dt, p_zmin, p_zmax,
                 p_rmin, p_rmax, p_nz, p_nr, p_nt, n_e, zmin=0.,
                 n_order=-1, dens_func=None, filter_currents=True,
                 v_galilean = 0., comoving_current = False,
                 initialize_ions=False, use_cuda=False,
                 n_guard=50, boundaries='periodic', gamma_boost=None):
        """
        Initializes a simulation, by creating the following structures:
        - the Fields object, which contains the EM fields
        - a set of electrons
        - a set of ions (if initialize_ions is True)

        Parameters
        ----------
        Nz, Nr: ints
            The number of gridpoints in z and r

        zmax, rmax: floats
            The position of the edge of the simulation in z and r
            (More precisely, the position of the edge of the last cell)

        Nm: int
            The number of azimuthal modes taken into account

        dt: float
            The timestep of the simulation

        p_zmin, p_zmax: floats
            z positions between which the particles are initialized

        p_rmin, p_rmax: floats
            r positions between which the fields are initialized

        p_nz, p_nr: ints
            Number of macroparticles per cell along the z and r directions

        p_nt: int
            Number of macroparticles along the theta direction

        n_e: float (in particles per m^3)
           Peak density of the electrons

        n_order: int, optional
           The order of the stencil for the z derivatives
           Use -1 for infinite order
           Otherwise use a positive, even number. In this case
           the stencil extends up to n_order/2 cells on each side.

        zmin: float, optional
           The position of the edge of the simulation box
           (More precisely, the position of the edge of the first cell)

        dens_func: callable, optional
           A function of the form:
           def dens_func( z, r ) ...
           where z and r are 1d arrays, and which returns
           a 1d array containing the density *relative to n*
           (i.e. a number between 0 and 1) at the given positions

        initialize_ions: bool, optional
           Whether to initialize the neutralizing ions

        filter_currents: bool, optional
            Whether to filter the currents and charge in k space

<<<<<<< HEAD
        v_galilean : float, optional
            The velocity of a galilean moving frame,
            in which the Maxwell equations are solved or
            the velocity of the comoving current assumption 
        
        comoving_current : bool, optional
            Wether the comoving current assumption is used for the
            PSATD algorithm. In this case, the current is assumend to
            be constant with respect to (z - v_galilean * t).
            (useful for boosted frame simulations
            with v_galilean = -beta_boost)

        use_cuda : bool, optional
=======
        use_cuda: bool, optional
>>>>>>> ff624a9a
            Wether to use CUDA (GPU) acceleration

        n_guard: int, optional
            Number of guard cells to use at the left and right of
            a domain, when using MPI.

        boundaries: str
            Indicates how to exchange the fields at the left and right
            boundaries of the global simulation box
            Either 'periodic' or 'open'

        gamma_boost : float, optional
            When initializing the laser in a boosted frame, set the
            value of `gamma_boost` to the corresponding Lorentz factor.
            All the other quantities (zmin, zmax, n_e, etc.) are to be given
            in the lab frame.
        """
        # Check whether to use cuda
        self.use_cuda = use_cuda
        if (use_cuda==True) and (cuda_installed==False):
            self.use_cuda = False

<<<<<<< HEAD
        # Register galilean frame velocity
        self.v_galilean = v_galilean
        # Register if the comoving current assumption should be used
        # In this case, v_galilean is forced to zero for the Particles. 
        self.comoving_current = comoving_current
=======
        # When running the simulation in a boosted frame, convert the arguments
        uz_m = 0.   # Mean normalized momentum of the particles
        if gamma_boost is not None:
            boost = BoostConverter( gamma_boost )
            zmin, zmax, dt = boost.copropag_length([ zmin, zmax, dt ])
            p_zmin, p_zmax = boost.static_length([ p_zmin, p_zmax ])
            n_e, = boost.static_density([ n_e ])
            uz_m, = boost.longitudinal_momentum([ uz_m ])
>>>>>>> ff624a9a

        # Initialize the boundary communicator
        self.comm = BoundaryCommunicator(Nz, Nr, n_guard, Nm, boundaries)
        # Modify domain region
        zmin, zmax, p_zmin, p_zmax, Nz = \
              self.comm.divide_into_domain(zmin, zmax, p_zmin, p_zmax)

        # Initialize the field structure
        self.fld = Fields( Nz, zmax, Nr, rmax, Nm, dt, 
                           n_order=n_order, v_galilean = self.v_galilean,
                           comoving_current = self.comoving_current,
                           zmin=zmin, use_cuda=self.use_cuda )

        # Modify the input parameters p_zmin, p_zmax, r_zmin, r_zmax, so that
        # they fall exactly on the grid, and infer the number of particles
        p_zmin, p_zmax, Npz = adapt_to_grid( self.fld.interp[0].z,
                                p_zmin, p_zmax, p_nz )
        p_rmin, p_rmax, Npr = adapt_to_grid( self.fld.interp[0].r,
                                p_rmin, p_rmax, p_nr )

        # Initialize the electrons and the ions
        grid_shape = self.fld.interp[0].Ez.shape
        self.ptcl = [
            Particles( q=-e, m=m_e, n=n_e, Npz=Npz, zmin=p_zmin,
                       zmax=p_zmax, Npr=Npr, rmin=p_rmin, rmax=p_rmax,
                       Nptheta=p_nt, dt=dt, dens_func=dens_func,
<<<<<<< HEAD
                       v_galilean=self.v_galilean*(1-self.comoving_current), 
                       use_cuda=self.use_cuda,
=======
                       use_cuda=self.use_cuda, uz_m=uz_m,
>>>>>>> ff624a9a
                       grid_shape=grid_shape) ]
        if initialize_ions :
            self.ptcl.append(
                Particles(q=e, m=m_p, n=n_e, Npz=Npz, zmin=p_zmin,
                          zmax=p_zmax, Npr=Npr, rmin=p_rmin, rmax=p_rmax,
                          Nptheta=p_nt, dt=dt, dens_func=dens_func,
<<<<<<< HEAD
                          v_galilean=self.v_galilean*(1-self.comoving_current), 
                          use_cuda=self.use_cuda,
                          grid_shape=grid_shape ) )
        
=======
                          use_cuda=self.use_cuda, uz_m=uz_m,
                          grid_shape=grid_shape) )

>>>>>>> ff624a9a
        # Register the number of particles per cell along z, and dt
        # (Necessary for the moving window)
        self.dt = dt
        self.p_nz = p_nz
        # Register the time and the iteration
        self.time = 0.
        self.iteration = 0
        # Register the filtering flag
        self.filter_currents = filter_currents

        # Do the initial charge deposition (at t=0) now
        self.deposit('rho_prev')

        # Initialize an empty list of diagnostics
        self.diags = []

    def set_moving_window( self, v=c, ux_m=0., uy_m=0., uz_m=0.,
                  ux_th=0., uy_th=0., uz_th=0., gamma_boost=None ):
        """
        Initializes a moving window for the simulation.

        Parameters
        ----------
        v: float (meters per seconds), optional
            The speed of the moving window

        ux_m, uy_m, uz_m: floats (dimensionless)
           Normalized mean momenta of the injected particles in each direction

        ux_th, uy_th, uz_th: floats (dimensionless)
           Normalized thermal momenta in each direction

        gamma_boost : float, optional
            When initializing a moving window in a boosted frame, set the
            value of `gamma_boost` to the corresponding Lorentz factor.
            Quantities like uz_m of the injected particles will be
            automatically Lorentz-transformed.
            (uz_m is to be given in the lab frame ; for the moment, this
            will not work if any of ux_th, uy_th, uz_th, ux_m, uy_m is nonzero)
        """
        # Attach the moving window to the boundary communicator
        self.comm.moving_win = MovingWindow( self.fld.interp, self.comm,
            v, self.p_nz, ux_m, uy_m, uz_m, ux_th, uy_th, uz_th, gamma_boost )

    def step(self, N=1, ptcl_feedback=True, correct_currents=True,
             correct_divE=False, use_true_rho=False,
             move_positions=True, move_momenta=True, show_progress=True):
        """
        Perform N PIC cycles

        Parameter
        ---------
        N: int, optional
            The number of timesteps to take
            Default: N=1

        ptcl_feedback: bool, optional
            Whether to take into account the particle density and
            currents when pushing the fields

        correct_currents: bool, optional
            Whether to correct the currents in spectral space

        correct_divE: bool, optional
            Whether to correct the divergence of E in spectral space

        use_true_rho: bool, optional
            Wether to use the true rho deposited on the grid for the 
            field push or not. (requires initialize_ions = True)

        move_positions: bool, optional
            Whether to move or freeze the particles' positions

        move_momenta: bool, optional
            Whether to move or freeze the particles' momenta

<<<<<<< HEAD
=======
        use_true_rho: bool, optional
            Wether to use the true rho deposited on the grid for the
            field push or not. (requires initialize_ions = True)

>>>>>>> ff624a9a
        show_progress: bool, optional
            Whether to show a progression bar
        """
        # Shortcuts
        ptcl = self.ptcl
        fld = self.fld
        # Measure the time taken by the PIC cycle
        measured_start = time.time()

        # Send simulation data to GPU (if CUDA is used)
        if self.use_cuda:
            send_data_to_gpu(self)

        # Loop over timesteps
        for i_step in xrange(N):

            # Show a progression bar
            if show_progress:
                progression_bar( i_step, N )

            # Run the diagnostics
            for diag in self.diags:
                # Check if the fields should be written at
                # this iteration and do it if needed.
                # (Send the data to the GPU if needed.)
                diag.write( self.iteration )

            # Exchange the fields (EB) in the guard cells between domains
            self.comm.exchange_fields(fld.interp, 'EB')

            # Check whether this iteration involves
            # particle exchange / moving window
            if self.iteration % self.comm.exchange_period == 0:

                # Move the grids if needed
                if self.comm.moving_win is not None:
                    # Shift the fields, and prepare positions
                    # between which new particles should be added
                    self.comm.move_grids(fld, self.dt)
                    # Exchange the E and B fields via MPI if needed
                    # (Notice that the fields have not been damped since the
                    # last exchange, so fields are correct in the guard cells)
                    self.comm.exchange_fields(fld.interp, 'EB')

                # Particle exchange after moving window / mpi communications
                # This includes MPI exchange of particles, removal of
                # out-of-box particles and (if there is a moving window)
                # injection of new particles by the moving window.
                for species in self.ptcl:
                    self.comm.exchange_particles(species, fld)

                # Reproject the charge on the interpolation grid
                # (Since particles have been added/suppressed)
                self.deposit('rho_prev')

            # Standard PIC loop
            # -----------------

            # Gather the fields at t = n dt
            for species in ptcl:
                species.gather( fld.interp )

            # Push the particles' positions and velocities to t = (n+1/2) dt
            if move_momenta:
                for species in ptcl:
                    species.push_p()
            if move_positions:
                for species in ptcl:
                    species.halfpush_x()

            # Get the current at t = (n+1/2) dt
            self.deposit('J')

            # Push the particles' positions to t = (n+1) dt
            if move_positions:
                for species in ptcl:
                    species.halfpush_x()
            # Get the charge density at t = (n+1) dt
            self.deposit('rho_next')

            # Correct the currents (requires rho at t = (n+1) dt )
            if correct_currents:
                fld.correct_currents()

            # Damp the fields in the guard cells
            self.comm.damp_guard_EB( fld.interp )
            # Get the exchanged and/or damped fields
            fld.interp2spect('E')
            fld.interp2spect('B')
            # Get the fields E and B on the spectral grid at t = (n+1) dt
            fld.push( ptcl_feedback, use_true_rho )
            if correct_divE:
                fld.correct_divE()
            # Get the fields E and B on the interpolation grid at t = (n+1) dt
            fld.spect2interp('E')
            fld.spect2interp('B')

            # Increment the global time and iteration
            self.time += self.dt
            self.iteration += 1

        # Receive simulation data from GPU (if CUDA is used)
        if self.use_cuda:
            receive_data_from_gpu(self)

        # Print the measured time taken by the PIC cycle
        measured_duration = time.time() - measured_start
        if show_progress and (self.comm.rank==0):
            print('\n Time taken by the loop: %.1f s\n' %measured_duration)

    def deposit( self, fieldtype ):
        """
        Deposit the charge or the currents to the interpolation
        grid and then to the spectral grid.

        Parameters:
        ------------
        fieldtype: str
            The designation of the spectral field that
            should be changed by the deposition
            Either 'rho_prev', 'rho_next' or 'J'
        """
        # Shortcut
        fld = self.fld

        # Deposit charge or currents on the interpolation grid
        # Charge
        if fieldtype in ['rho_prev', 'rho_next']:
            fld.erase('rho')
            for species in self.ptcl:
                species.deposit( fld, 'rho' )
            fld.divide_by_volume('rho')
            # Exchange the charge density of the guard cells between domains
            self.comm.exchange_fields(fld.interp, 'rho')
        # Currents
        elif fieldtype == 'J':
            fld.erase('J')
            for species in self.ptcl:
                species.deposit( fld, 'J' )
            fld.divide_by_volume('J')
            # Exchange the current of the guard cells between domains
            self.comm.exchange_fields(fld.interp, 'J')
        else:
            raise ValueError('Unknown fieldtype: %s' %fieldtype)

        # Get the charge or currents on the spectral grid
        fld.interp2spect( fieldtype )
        if self.filter_currents:
            fld.filter_spect( fieldtype )


def progression_bar(i, Ntot, Nbars=60, char='-'):
    "Shows a progression bar with Nbars"
    nbars = int( (i+1)*1./Ntot*Nbars )
    sys.stdout.write('\r[' + nbars*char )
    sys.stdout.write((Nbars-nbars)*' ' + ']')
    sys.stdout.write(' %d/%d' %(i,Ntot))
    sys.stdout.flush()

def adapt_to_grid( x, p_xmin, p_xmax, p_nx, ncells_empty=0 ):
    """
    Adapt p_xmin and p_xmax, so that they fall exactly on the grid x
    Return the total number of particles, assuming p_nx particles
    per gridpoint

    Parameters
    ----------
    x: 1darray
        The positions of the gridpoints along the x direction

    p_xmin, p_xmax: float
        The minimal and maximal position of the particles
        These may not fall exactly on the grid

    p_nx: int
        Number of particle per gridpoint

    ncells_empty: int
        Number of empty cells at the righthand side of the box
        (Typically used when using a moving window)

    Returns
    -------
    A tuple with:
       - p_xmin: a float that falls exactly on the grid
       - p_xmax: a float that falls exactly on the grid
       - Npx: the total number of particles
    """

    # Find the max and the step of the array
    xmin = x.min()
    xmax = x.max()
    dx = x[1] - x[0]

    # Do not load particles below the lower bound of the box
    if p_xmin < xmin - 0.5*dx:
        p_xmin = xmin - 0.5*dx
    # Do not load particles in the two last upper cells
    # (This is because the charge density may extend over these cells
    # when it is smoothed. If particles are loaded closer to the right
    # boundary, this extended charge density can wrap around and appear
    # at the left boundary.)
    if p_xmax > xmax + (0.5-ncells_empty)*dx:
        p_xmax = xmax + (0.5-ncells_empty)*dx

    # Find the gridpoints on which the particles should be loaded
    x_load = x[ ( x > p_xmin ) & ( x < p_xmax ) ]
    # Deduce the total number of particles
    Npx = len(x_load) * p_nx
    # Reajust p_xmin and p_xmanx so that they match the grid
    if Npx > 0:
        p_xmin = x_load.min() - 0.5*dx
        p_xmax = x_load.max() + 0.5*dx

    return( p_xmin, p_xmax, Npx )<|MERGE_RESOLUTION|>--- conflicted
+++ resolved
@@ -98,7 +98,6 @@
         filter_currents: bool, optional
             Whether to filter the currents and charge in k space
 
-<<<<<<< HEAD
         v_galilean : float, optional
             The velocity of a galilean moving frame,
             in which the Maxwell equations are solved or
@@ -111,10 +110,7 @@
             (useful for boosted frame simulations
             with v_galilean = -beta_boost)
 
-        use_cuda : bool, optional
-=======
         use_cuda: bool, optional
->>>>>>> ff624a9a
             Wether to use CUDA (GPU) acceleration
 
         n_guard: int, optional
@@ -137,13 +133,12 @@
         if (use_cuda==True) and (cuda_installed==False):
             self.use_cuda = False
 
-<<<<<<< HEAD
         # Register galilean frame velocity
         self.v_galilean = v_galilean
         # Register if the comoving current assumption should be used
         # In this case, v_galilean is forced to zero for the Particles. 
         self.comoving_current = comoving_current
-=======
+
         # When running the simulation in a boosted frame, convert the arguments
         uz_m = 0.   # Mean normalized momentum of the particles
         if gamma_boost is not None:
@@ -152,7 +147,6 @@
             p_zmin, p_zmax = boost.static_length([ p_zmin, p_zmax ])
             n_e, = boost.static_density([ n_e ])
             uz_m, = boost.longitudinal_momentum([ uz_m ])
->>>>>>> ff624a9a
 
         # Initialize the boundary communicator
         self.comm = BoundaryCommunicator(Nz, Nr, n_guard, Nm, boundaries)
@@ -179,28 +173,18 @@
             Particles( q=-e, m=m_e, n=n_e, Npz=Npz, zmin=p_zmin,
                        zmax=p_zmax, Npr=Npr, rmin=p_rmin, rmax=p_rmax,
                        Nptheta=p_nt, dt=dt, dens_func=dens_func,
-<<<<<<< HEAD
                        v_galilean=self.v_galilean*(1-self.comoving_current), 
-                       use_cuda=self.use_cuda,
-=======
                        use_cuda=self.use_cuda, uz_m=uz_m,
->>>>>>> ff624a9a
                        grid_shape=grid_shape) ]
         if initialize_ions :
             self.ptcl.append(
                 Particles(q=e, m=m_p, n=n_e, Npz=Npz, zmin=p_zmin,
                           zmax=p_zmax, Npr=Npr, rmin=p_rmin, rmax=p_rmax,
                           Nptheta=p_nt, dt=dt, dens_func=dens_func,
-<<<<<<< HEAD
-                          v_galilean=self.v_galilean*(1-self.comoving_current), 
-                          use_cuda=self.use_cuda,
-                          grid_shape=grid_shape ) )
-        
-=======
+                          v_galilean=self.v_galilean*(1-self.comoving_current),
                           use_cuda=self.use_cuda, uz_m=uz_m,
                           grid_shape=grid_shape) )
 
->>>>>>> ff624a9a
         # Register the number of particles per cell along z, and dt
         # (Necessary for the moving window)
         self.dt = dt
@@ -277,13 +261,10 @@
         move_momenta: bool, optional
             Whether to move or freeze the particles' momenta
 
-<<<<<<< HEAD
-=======
         use_true_rho: bool, optional
             Wether to use the true rho deposited on the grid for the
             field push or not. (requires initialize_ions = True)
 
->>>>>>> ff624a9a
         show_progress: bool, optional
             Whether to show a progression bar
         """
