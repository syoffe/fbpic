--- conflicted
+++ resolved
@@ -722,7 +722,6 @@
         if self.right_proc is not None :
             req_rr.Wait()
             req_sr.Wait()
-<<<<<<< HEAD
 
     def mpi_buffer(self, gpu_array):
         """
@@ -743,8 +742,6 @@
             gpu_array.device_ctypes_pointer.value,
             gpu_array.alloc_size )
         return mpi_buffer
-=======
->>>>>>> e4cf6acb
 
     def exchange_particles(self, species, fld, time ):
         """
@@ -824,11 +821,7 @@
         N_recv_r = np.array( 0, dtype=np.uint32 )
         # Note: if left_proc or right_proc is None, the
         # corresponding N_recv remains 0 (no exchange)
-<<<<<<< HEAD
-
-=======
         self.exchange_domains(N_send_l, N_send_r, N_recv_l, N_recv_r)
->>>>>>> e4cf6acb
         # Allocate the receiving buffers and exchange particles
         n_float = float_send_left.shape[0]
         float_recv_left = np.zeros((n_float, N_recv_l), dtype=np.float64)
