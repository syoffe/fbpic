"""
This file is part of the Fourier-Bessel Particle-In-Cell code (FB-PIC)
It defines the optimized particles methods that use cuda on a GPU
"""
from numba import cuda
from numbapro.cudalib import sorting
import math
from scipy.constants import c
import numpy as np

# -----------------------
# Particle pusher utility
# -----------------------

@cuda.jit('void(float64[:], float64[:], float64[:], float64[:], \
            float64[:], float64[:], float64[:], \
            float64[:], float64[:], float64[:], \
            float64, float64, int32, float64)')
def push_p_gpu( ux, uy, uz, inv_gamma, 
                Ex, Ey, Ez, Bx, By, Bz,
                q, m, Ntot, dt ) :
    """
    Advance the particles' momenta, using numba on the GPU

    Parameters
    ----------
    ux, uy, uz : 1darray of floats
        The velocity of the particles
        (is modified by this function)

    inv_gamma : 1darray of floats
        The inverse of the relativistic gamma factor

    Ex, Ey, Ez : 1darray of floats
        The electric fields acting on the particles

    Bx, By, Bz : 1darray of floats
        The magnetic fields acting on the particles

    q : float
        The charge of the particle species

    m : float
        The mass of the particle species

    Ntot : int
        The total number of particles

    dt : float
        The time by which the momenta is advanced
    """
    # Set a few constants
    econst = q*dt/(m*c)
    bconst = 0.5*q*dt/m
    
    #Cuda 1D grid
    ip = cuda.grid(1)

    # Loop over the particles
    if ip < Ntot:

        # Shortcut for initial 1./gamma
        inv_gamma_i = inv_gamma[ip]
            
        # Get the magnetic rotation vector
        taux = bconst*Bx[ip]
        tauy = bconst*By[ip]
        tauz = bconst*Bz[ip]
        tau2 = taux**2 + tauy**2 + tauz**2
            
        # Get the momenta at the half timestep
        uxp = ux[ip] + econst*Ex[ip] \
        + inv_gamma_i*( uy[ip]*tauz - uz[ip]*tauy )
        uyp = uy[ip] + econst*Ey[ip] \
        + inv_gamma_i*( uz[ip]*taux - ux[ip]*tauz )
        uzp = uz[ip] + econst*Ez[ip] \
        + inv_gamma_i*( ux[ip]*tauy - uy[ip]*taux )
        sigma = 1 + uxp**2 + uyp**2 + uzp**2 - tau2
        utau = uxp*taux + uyp*tauy + uzp*tauz

        # Get the new 1./gamma
        inv_gamma_f = math.sqrt(
            2./( sigma + math.sqrt( sigma**2 + 4*(tau2 + utau**2 ) ) )
        )
        inv_gamma[ip] = inv_gamma_f

        # Reuse the tau and utau arrays to save memory
        tx = inv_gamma_f*taux
        ty = inv_gamma_f*tauy
        tz = inv_gamma_f*tauz
        ut = inv_gamma_f*utau
        s = 1./( 1 + tau2*inv_gamma_f**2 )

        # Get the new u
        ux[ip] = s*( uxp + tx*ut + uyp*tz - uzp*ty )
        uy[ip] = s*( uyp + ty*ut + uzp*tx - uxp*tz )
        uz[ip] = s*( uzp + tz*ut + uxp*ty - uyp*tx )

@cuda.jit('void(float64[:], float64[:], float64[:], \
            float64[:], float64[:], float64[:], \
            float64[:], float64)')
def push_x_gpu( x, y, z, ux, uy, uz, inv_gamma, dt ) :
    """
    Advance the particles' positions over one half-timestep
    
    This assumes that the positions (x, y, z) are initially either
    one half-timestep *behind* the momenta (ux, uy, uz), or at the
    same timestep as the momenta.

    Parameters
    ----------
    x, y, z : 1darray of floats (in meters)
        The position of the particles
        (is modified by this function)

    ux, uy, uz : 1darray of floats (in meters * second^-1)
        The velocity of the particles

    inv_gamma : 1darray of floats
        The inverse of the relativistic gamma factor

    dt : float (seconds)
        The time by which the position is advanced
    """
    # Half timestep, multiplied by c
    chdt = c*0.5*dt

    i = cuda.grid(1)
    if i < x.shape[0]:
        # Particle push
        inv_g = inv_gamma[i]
        x[i] += chdt*inv_g*ux[i]
        y[i] += chdt*inv_g*uy[i]
        z[i] += chdt*inv_g*uz[i]

# -----------------------
# Field gathering utility
# -----------------------

@cuda.jit('void(float64[:], float64[:], float64[:], \
            float64, float64, int32, \
            float64, float64, int32, \
            complex128[:,:], complex128[:,:], complex128[:,:], \
            complex128[:,:], complex128[:,:], complex128[:,:], \
            complex128[:,:], complex128[:,:], complex128[:,:], \
            complex128[:,:], complex128[:,:], complex128[:,:], \
            float64[:], float64[:], float64[:], \
            float64[:], float64[:], float64[:])')
def gather_field_gpu(x, y, z,
                    invdz, zmin, Nz,
                    invdr, rmin, Nr,
                    Er_m0, Et_m0, Ez_m0,
                    Er_m1, Et_m1, Ez_m1,
                    Br_m0, Bt_m0, Bz_m0,
                    Br_m1, Bt_m1, Bz_m1,
                    Ex, Ey, Ez,
                    Bx, By, Bz):
    """
    Gathering of the fields (E and B) using numba on the GPU.
    Iterates over the particles, calculates the weighted amount
    of fields acting on each particle based on its shape (linear).
    Fields are gathered in cylindrical coordinates and then
    transformed to cartesian coordinates. 
    Supports only mode 0 and 1.

    Parameters
    ----------
    x, y, z : 1darray of floats (in meters)
        The position of the particles

    invdz, invdr : float (in meters^-1)
        Inverse of the grid step along the considered direction

    zmin, rmin : float (in meters)
        Position of the edge of the simulation box along the
        direction considered

    Nz, Nr : int
        Number of gridpoints along the considered direction

    Er_m0, Et_m0, Ez_m0 : 2darray of complexs
        The electric fields on the interpolation grid for the mode 0

    Er_m1, Et_m1, Ez_m1 : 2darray of complexs
        The electric fields on the interpolation grid for the mode 1

    Br_m0, Bt_m0, Bz_m0 : 2darray of complexs
        The magnetic fields on the interpolation grid for the mode 0 

    Br_m1, Bt_m1, Bz_m1 : 2darray of complexs
        The magnetic fields on the interpolation grid for the mode 1

    Ex, Ey, Ez : 1darray of floats
        The electric fields acting on the particles
        (is modified by this function)

    Bx, By, Bz : 1darray of floats
        The magnetic fields acting on the particles
        (is modified by this function)
    """
    # Get the 1D CUDA grid
    i = cuda.grid(1)
    # Deposit the field per cell in parallel 
    # (for threads < number of particles)
    if i < x.shape[0]:
        # Preliminary arrays for the cylindrical conversion
        # --------------------------------------------
        # Position
        xj = x[i]
        yj = y[i]
        zj = z[i]

        # Cylindrical conversion
        rj = math.sqrt( xj**2 + yj**2 )
        if (rj !=0. ) :
            invr = 1./rj
            cos = xj*invr  # Cosine
            sin = yj*invr  # Sine
        else :
            cos = 1.
            sin = 0.
        exptheta_m0 = 1.
        exptheta_m1 = cos - 1.j*sin

        # Get linear weights for the deposition
        # --------------------------------------------
        # Positions of the particles, in the cell unit
        r_cell =  invdr*(rj - rmin) - 0.5
        z_cell =  invdz*(zj - zmin) - 0.5
        # Original index of the uppper and lower cell
        ir_lower = int(math.floor( r_cell ))
        ir_upper = ir_lower + 1
        iz_lower = int(math.floor( z_cell ))
        iz_upper = iz_lower + 1
        # Linear weight
        Sr_lower = ir_upper - r_cell
        Sr_upper = r_cell - ir_lower
        Sz_lower = iz_upper - z_cell
        Sz_upper = z_cell - iz_lower
        # Set guard weights to zero
        Sr_guard = 0.

        # Treat the boundary conditions
        # --------------------------------------------
        # guard cells in lower r
        if ir_lower < 0:
            Sr_guard = Sr_lower
            Sr_lower = 0.
            ir_lower = 0          
        # absorbing in upper r
        if ir_lower > Nr-1:
            ir_lower = Nr-1
        if ir_upper > Nr-1:
            ir_upper = Nr-1
        # periodic boundaries in z
        # lower z boundaries
        if iz_lower < 0:
            iz_lower += Nz
        if iz_upper < 0:
            iz_upper += Nz
        # upper z boundaries
        if iz_lower > Nz-1:
            iz_lower -= Nz
        if iz_upper > Nz-1:
            iz_upper -= Nz

        #Precalculate Shapes
        S_ll = Sz_lower*Sr_lower
        S_lu = Sz_lower*Sr_upper
        S_ul = Sz_upper*Sr_lower
        S_uu = Sz_upper*Sr_upper
        S_lg = Sz_lower*Sr_guard
        S_ug = Sz_upper*Sr_guard

        # E-Field
        # ----------------------------
        # Define the initial placeholders for the 
        # gathered field for each coordinate
        Fr = 0.
        Ft = 0.
        Fz = 0.

        # Mode 0
        # ----------------------------
        # Create temporary variables 
        # for the "per mode" gathering
        Fr_m = 0.j
        Ft_m = 0.j
        Fz_m = 0.j
        # Add the fields for mode 0
        # Lower cell in z, Lower cell in r
        Fr_m += S_ll * Er_m0[ iz_lower, ir_lower ]
        Ft_m += S_ll * Et_m0[ iz_lower, ir_lower ]
        Fz_m += S_ll * Ez_m0[ iz_lower, ir_lower ]
        # Lower cell in z, Upper cell in r
        Fr_m += S_lu * Er_m0[ iz_lower, ir_upper ]
        Ft_m += S_lu * Et_m0[ iz_lower, ir_upper ]
        Fz_m += S_lu * Ez_m0[ iz_lower, ir_upper ]
        # Upper cell in z, Lower cell in r
        Fr_m += S_ul * Er_m0[ iz_upper, ir_lower ]
        Ft_m += S_ul * Et_m0[ iz_upper, ir_lower ]
        Fz_m += S_ul * Ez_m0[ iz_upper, ir_lower ]
        # Upper cell in z, Upper cell in r
        Fr_m += S_uu * Er_m0[ iz_upper, ir_upper ]
        Ft_m += S_uu * Et_m0[ iz_upper, ir_upper ]
        Fz_m += S_uu * Ez_m0[ iz_upper, ir_upper ]
        # Add the fields from the guard cells
        if ir_lower == ir_upper == 0:
            # Lower cell in z
            Fr_m += -1. * S_lg * Er_m0[ iz_lower, 0]
            Ft_m += -1. * S_lg * Et_m0[ iz_lower, 0]
            Fz_m +=  1. * S_lg * Ez_m0[ iz_lower, 0]
            # Upper cell in z
            Fr_m += -1. * S_ug * Er_m0[ iz_upper, 0]
            Ft_m += -1. * S_ug * Et_m0[ iz_upper, 0]
            Fz_m +=  1. * S_ug * Ez_m0[ iz_upper, 0]
        # Add the fields from the mode 0
        Fr += (Fr_m*exptheta_m0).real
        Ft += (Ft_m*exptheta_m0).real
        Fz += (Fz_m*exptheta_m0).real

        # Mode 1
        # ----------------------------
        # Clear the temporary variables 
        # for the "per mode" gathering
        Fr_m = 0.j
        Ft_m = 0.j
        Fz_m = 0.j
        # Add the fields for mode 1
        # Lower cell in z, Lower cell in r
        Fr_m += S_ll * Er_m1[ iz_lower, ir_lower ]
        Ft_m += S_ll * Et_m1[ iz_lower, ir_lower ]
        Fz_m += S_ll * Ez_m1[ iz_lower, ir_lower ]
        # Lower cell in z, Upper cell in r
        Fr_m += S_lu * Er_m1[ iz_lower, ir_upper ]
        Ft_m += S_lu * Et_m1[ iz_lower, ir_upper ]
        Fz_m += S_lu * Ez_m1[ iz_lower, ir_upper ]
        # Upper cell in z, Lower cell in r
        Fr_m += S_ul * Er_m1[ iz_upper, ir_lower ]
        Ft_m += S_ul * Et_m1[ iz_upper, ir_lower ]
        Fz_m += S_ul * Ez_m1[ iz_upper, ir_lower ]
        # Upper cell in z, Upper cell in r
        Fr_m += S_uu * Er_m1[ iz_upper, ir_upper ]
        Ft_m += S_uu * Et_m1[ iz_upper, ir_upper ]
        Fz_m += S_uu * Ez_m1[ iz_upper, ir_upper ]
        # Add the fields from the guard cells
        if ir_lower == ir_upper == 0:
            # Lower cell in z
            Fr_m +=  1. * S_lg * Er_m1[ iz_lower, 0]
            Ft_m +=  1. * S_lg * Et_m1[ iz_lower, 0]
            Fz_m += -1. * S_lg * Ez_m1[ iz_lower, 0]
            # Upper cell in z
            Fr_m +=  1. * S_ug * Er_m1[ iz_upper, 0]
            Ft_m +=  1. * S_ug * Et_m1[ iz_upper, 0]
            Fz_m += -1. * S_ug * Ez_m1[ iz_upper, 0]
        # Add the fields from the mode 1
        Fr += 2*(Fr_m*exptheta_m1).real
        Ft += 2*(Ft_m*exptheta_m1).real
        Fz += 2*(Fz_m*exptheta_m1).real

        # Convert to Cartesian coordinates
        # and write to particle field arrays
        Ex[i] = cos*Fr - sin*Ft
        Ey[i] = sin*Fr + cos*Ft
        Ez[i] = Fz

        # B-Field
        # ----------------------------
        # Clear the placeholders for the 
        # gathered field for each coordinate
        Fr = 0.
        Ft = 0.
        Fz = 0.

        # Mode 0
        # ----------------------------
        # Create temporary variables 
        # for the "per mode" gathering
        Fr_m = 0.j
        Ft_m = 0.j
        Fz_m = 0.j
        # Add the fields for mode 0
        # Lower cell in z, Lower cell in r
        Fr_m += S_ll * Br_m0[ iz_lower, ir_lower ]
        Ft_m += S_ll * Bt_m0[ iz_lower, ir_lower ]
        Fz_m += S_ll * Bz_m0[ iz_lower, ir_lower ]
        # Lower cell in z, Upper cell in r
        Fr_m += S_lu * Br_m0[ iz_lower, ir_upper ]
        Ft_m += S_lu * Bt_m0[ iz_lower, ir_upper ]
        Fz_m += S_lu * Bz_m0[ iz_lower, ir_upper ]
        # Upper cell in z, Lower cell in r
        Fr_m += S_ul * Br_m0[ iz_upper, ir_lower ]
        Ft_m += S_ul * Bt_m0[ iz_upper, ir_lower ]
        Fz_m += S_ul * Bz_m0[ iz_upper, ir_lower ]
        # Upper cell in z, Upper cell in r
        Fr_m += S_uu * Br_m0[ iz_upper, ir_upper ]
        Ft_m += S_uu * Bt_m0[ iz_upper, ir_upper ]
        Fz_m += S_uu * Bz_m0[ iz_upper, ir_upper ]
        # Add the fields from the guard cells
        if ir_lower == ir_upper == 0:
            # Lower cell in z
            Fr_m += -1. * S_lg * Br_m0[ iz_lower, 0]
            Ft_m += -1. * S_lg * Bt_m0[ iz_lower, 0]
            Fz_m +=  1. * S_lg * Bz_m0[ iz_lower, 0]
            # Upper cell in z
            Fr_m += -1. * S_ug * Br_m0[ iz_upper, 0]
            Ft_m += -1. * S_ug * Bt_m0[ iz_upper, 0]
            Fz_m +=  1. * S_ug * Bz_m0[ iz_upper, 0]
        # Add the fields from the mode 0
        Fr += (Fr_m*exptheta_m0).real
        Ft += (Ft_m*exptheta_m0).real
        Fz += (Fz_m*exptheta_m0).real

        # Mode 1
        # ----------------------------
        # Clear the temporary variables 
        # for the "per mode" gathering
        Fr_m = 0.j
        Ft_m = 0.j
        Fz_m = 0.j
        # Add the fields for mode 1
        # Lower cell in z, Lower cell in r
        Fr_m += S_ll * Br_m1[ iz_lower, ir_lower ]
        Ft_m += S_ll * Bt_m1[ iz_lower, ir_lower ]
        Fz_m += S_ll * Bz_m1[ iz_lower, ir_lower ]
        # Lower cell in z, Upper cell in r
        Fr_m += S_lu * Br_m1[ iz_lower, ir_upper ]
        Ft_m += S_lu * Bt_m1[ iz_lower, ir_upper ]
        Fz_m += S_lu * Bz_m1[ iz_lower, ir_upper ]
        # Upper cell in z, Lower cell in r
        Fr_m += S_ul * Br_m1[ iz_upper, ir_lower ]
        Ft_m += S_ul * Bt_m1[ iz_upper, ir_lower ]
        Fz_m += S_ul * Bz_m1[ iz_upper, ir_lower ]
        # Upper cell in z, Upper cell in r
        Fr_m += S_uu * Br_m1[ iz_upper, ir_upper ]
        Ft_m += S_uu * Bt_m1[ iz_upper, ir_upper ]
        Fz_m += S_uu * Bz_m1[ iz_upper, ir_upper ]

        # Add the fields from the guard cells
        if ir_lower == ir_upper == 0:
            # Lower cell in z
            Fr_m +=  1. * S_lg * Br_m1[ iz_lower, 0]
            Ft_m +=  1. * S_lg * Bt_m1[ iz_lower, 0]
            Fz_m += -1. * S_lg * Bz_m1[ iz_lower, 0]
            # Upper cell in z
            Fr_m +=  1. * S_ug * Br_m1[ iz_upper, 0]
            Ft_m +=  1. * S_ug * Bt_m1[ iz_upper, 0]
            Fz_m += -1. * S_ug * Bz_m1[ iz_upper, 0]
        # Add the fields from the mode 1
        Fr += 2*(Fr_m*exptheta_m1).real
        Ft += 2*(Ft_m*exptheta_m1).real
        Fz += 2*(Fz_m*exptheta_m1).real

        # Convert to Cartesian coordinates
        # and write to particle field arrays
        Bx[i] = cos*Fr - sin*Ft
        By[i] = sin*Fr + cos*Ft
        Bz[i] = Fz
        
# -------------------------------
# Field deposition utility - rho
# -------------------------------

@cuda.jit('void(float64[:], float64[:], float64[:], float64[:], \
                float64, float64, int32, \
                float64, float64, int32, \
                complex128[:,:,:], complex128[:,:,:], \
                complex128[:,:,:], complex128[:,:,:],\
                int32[:], int32[:])')
def deposit_rho_gpu(x, y, z, w, 
                    invdz, zmin, Nz, 
                    invdr, rmin, Nr,
                    rho0, rho1, 
                    rho2, rho3,
                    cell_idx, prefix_sum):
    """
    Deposition of the charge density rho using numba on the GPU.
    Iterates over the cells and over the particles per cell.
    Calculates the weighted amount of rho that is deposited to the 
    4 cells surounding the particle based on its shape (linear).

    The particles are sorted by their cell index (the lower cell
    in r and z that they deposit to) and the deposited field
    is split into 4 arrays (one for each possible direction,
    e.g. upper in z, lower in r) to maintain parallelism while
    avoiding any race conditions.

    Parameters
    ----------
    x, y, z : 1darray of floats (in meters)
        The position of the particles

    w : 1d array of floats
        The weights of the particles

    rho0, rho1, rho2, rho3 : 3darray of complexs
        2d field arrays, one for each of the deposition directions
        The third dimension contains the two possible modes.
        (is mofidied by this function)

    invdz, invdr : float (in meters^-1)
        Inverse of the grid step along the considered direction

    zmin, rmin : float (in meters)
        Position of the edge of the simulation box,
        along the considered direction

    Nz, Nr : int
        Number of gridpoints along the considered direction

    cell_idx : 1darray of integers
        The cell index of the particle

    prefix_sum : 1darray of integers
        Represents the cumulative sum of 
        the particles per cell
    """
    # Get the 1D CUDA grid
    i = cuda.grid(1)
    # Deposit the field per cell in parallel (for threads < number of cells)
    if i < prefix_sum.shape[0]:
        # Calculate the cell index in 2D from the 1D threadIdx
        iz = int(i/Nr)
        ir = int(i - iz * Nr)
        # Calculate the inclusive offset for the current cell
        # It represents the number of particles contained in all other cells
        # with an index smaller than i + the total number of particles in the 
        # current cell (inclusive).
        incl_offset = np.int32(prefix_sum[i])
        # Calculate the frequency per cell from the offset and the previous
<<<<<<< HEAD
        # offset (prefix_sum[i-1]). For cell 0, you need to add +1 for
        # the correct frequency in the case its not zero.
=======
        # offset (prefix_sum[i-1]).
>>>>>>> c0fc9748
        if i > 0:
            frequency_per_cell = np.int32(incl_offset - prefix_sum[i-1])
        if i == 0:
            frequency_per_cell = np.int32(incl_offset)
        # Initialize the local field value for 
        # all four possible deposition directions
        # Mode 0, 1 for r, t, z
        # 1 : lower in r, lower in z
        # 2 : lower in r, upper in z
        # 3 : upper in r, lower in z
        # 4 : upper in r, upper in z
        R1_m0 = 0.+0.j
        R2_m0 = 0.+0.j
        R3_m0 = 0.+0.j
        R4_m0 = 0.+0.j
        # ------------
        R1_m1 = 0.+0.j
        R2_m1 = 0.+0.j
        R3_m1 = 0.+0.j
        R4_m1 = 0.+0.j
        # Loop over the number of particles per cell
        for j in range(frequency_per_cell):
            # Get the particle index before the sorting
            # --------------------------------------------
<<<<<<< HEAD
            ptcl_idx = incl_offset-j
=======
            # (Since incl_offset is a cumulative sum of particle number,
            # and since python index starts at 0, one has to add -1)
            ptcl_idx = incl_offset-1-j
>>>>>>> c0fc9748

            # Preliminary arrays for the cylindrical conversion
            # --------------------------------------------
            # Position
            xj = x[ptcl_idx]
            yj = y[ptcl_idx]
            zj = z[ptcl_idx]
            # Weights
            wj = w[ptcl_idx]

            # Cylindrical conversion
            rj = math.sqrt( xj**2 + yj**2 )
            # Avoid division by 0.
            if (rj != 0.) :
                invr = 1./rj
                cos = xj*invr  # Cosine
                sin = yj*invr  # Sine
            else :
                cos = 1.
<<<<<<< HEAD
                sim = 0.
=======
                sin = 0.
>>>>>>> c0fc9748
            exptheta_m0 = 1.
            exptheta_m1 = cos + 1.j*sin

            # Get linear weights for the deposition
            # --------------------------------------------
            # Positions of the particles, in the cell unit
            r_cell =  invdr*(rj - rmin) - 0.5
            z_cell =  invdz*(zj - zmin) - 0.5
            # Original index of the uppper and lower cell
            ir_lower = int(math.floor( r_cell ))
            ir_upper = ir_lower + 1
            iz_lower = int(math.floor( z_cell ))
            iz_upper = iz_lower + 1
            # Linear weight
            Sr_lower = ir_upper - r_cell
            Sr_upper = r_cell - ir_lower
            Sz_lower = iz_upper - z_cell
            Sz_upper = z_cell - iz_lower
            # Set guard weights to zero
            Sr_guard = 0.

            # Treat the boundary conditions
            # --------------------------------------------
            # guard cells in lower r
            if ir_lower < 0:
                Sr_guard = Sr_lower
                Sr_lower = 0.
                ir_lower = 0          
            # absorbing in upper r
            if ir_lower > Nr-1:
                ir_lower = Nr-1
            if ir_upper > Nr-1:
                ir_upper = Nr-1
            # periodic boundaries in z
            # lower z boundaries
            if iz_lower < 0:
                iz_lower += Nz
            if iz_upper < 0:
                iz_upper += Nz
            # upper z boundaries
            if iz_lower > Nz-1:
                iz_lower -= Nz
            if iz_upper > Nz-1:
                iz_upper -= Nz

            # Calculate rho
            # --------------------------------------------
            # Mode 0
            R_m0 = wj * exptheta_m0
            # Mode 1
            R_m1 = wj * exptheta_m1

            # Caculate the weighted currents for each
            # of the four possible direction
            # --------------------------------------------
            if ir_lower == ir_upper:
                # In the case that ir_lower and ir_upper are equal,
                # the current is added only to the array corresponding
                # to ir_lower. 
                # (This is the case for the boundaries in r)
                R1_m0 += Sz_lower*Sr_lower*R_m0
                R1_m0 += Sz_lower*Sr_upper*R_m0
                R3_m0 += Sz_upper*Sr_lower*R_m0
                R3_m0 += Sz_upper*Sr_upper*R_m0
                # -----------------------------
                R1_m1 += Sz_lower*Sr_lower*R_m1
                R1_m1 += Sz_lower*Sr_upper*R_m1
                R3_m1 += Sz_upper*Sr_lower*R_m1
                R3_m1 += Sz_upper*Sr_upper*R_m1
                # -----------------------------
            if ir_lower != ir_upper:
                # In the case that ir_lower and ir_upper are different,
                # add the current to the four arrays according to
                # the direction.
                R1_m0 += Sz_lower*Sr_lower*R_m0
                R2_m0 += Sz_lower*Sr_upper*R_m0
                R3_m0 += Sz_upper*Sr_lower*R_m0
                R4_m0 += Sz_upper*Sr_upper*R_m0
                # -----------------------------
                R1_m1 += Sz_lower*Sr_lower*R_m1
                R2_m1 += Sz_lower*Sr_upper*R_m1
                R3_m1 += Sz_upper*Sr_lower*R_m1
                R4_m1 += Sz_upper*Sr_upper*R_m1
                # -----------------------------
            if ir_lower == ir_upper == 0:
                # Treat the guard cells.
                # Add the current to the guard cells
                # for particles that had an original 
                # cell index < 0.
                R1_m0 += -1.*Sz_lower*Sr_guard*R_m0
                R3_m0 += -1.*Sz_upper*Sr_guard*R_m0
                # ---------------------------------
                R1_m1 += -1.*Sz_lower*Sr_guard*R_m1
                R3_m1 += -1.*Sz_upper*Sr_guard*R_m1
        # Write the calculated field values to 
        # the field arrays defined on the interpolation grid
        rho0[iz, ir, 0] = R1_m0
        rho0[iz, ir, 1] = R1_m1
        rho1[iz, ir, 0] = R2_m0
        rho1[iz, ir, 1] = R2_m1
        rho2[iz, ir, 0] = R3_m0
        rho2[iz, ir, 1] = R3_m1
        rho3[iz, ir, 0] = R4_m0
        rho3[iz, ir, 1] = R4_m1

@cuda.jit('void(complex128[:,:], complex128[:,:], \
                complex128[:,:,:], complex128[:,:,:], \
                complex128[:,:,:], complex128[:,:,:])')
def add_rho(rho_m0, rho_m1, 
            rho0, rho1, 
            rho2, rho3):
    """
    Merges the 4 separate field arrays that contain rho for 
    each deposition direction and adds them to the global
    interpolation grid arrays for mode 0 and 1.

    Parameters
    ----------
    rho_m0, rho_m1 : 2darrays of complexs
        The charge density on the interpolation grid for
        mode 0 and 1. (is modified by this function)

    rho0, rho1, rho2, rho3 : 3darrays of complexs
        2d field arrays, one for each of the deposition directions
        The third dimension contains the two possible modes.
    """
    # Get the CUDA Grid in 2D
    i, j = cuda.grid(2)
    # Only for threads within (nz, nr)
    if (i < rho_m0.shape[0] and j < rho_m0.shape[1]):
        # Sum the four field arrays for the different deposition 
        # directions and write them to the global field array
        rho_m0[i, j] += rho0[i, j, 0] + \
                        rho1[i, j-1, 0] + \
                        rho2[i-1, j, 0] + \
                        rho3[i-1, j-1, 0]

        rho_m1[i, j] += rho0[i, j, 1] + \
                        rho1[i, j-1, 1] + \
                        rho2[i-1, j, 1] + \
                        rho3[i-1, j-1, 1]

# -------------------------------
# Field deposition utility - J
# -------------------------------

@cuda.jit('void(float64[:], float64[:], float64[:], float64[:], \
                float64[:], float64[:], float64[:], float64[:], \
                float64, float64, int32, \
                float64, float64, int32, \
                complex128[:,:,:], complex128[:,:,:], \
                complex128[:,:,:], complex128[:,:,:],\
                int32[:], int32[:])')
def deposit_J_gpu(x, y, z, w,
                  ux, uy, uz, inv_gamma,
                  invdz, zmin, Nz, 
                  invdr, rmin, Nr,
                  J0, J1, 
                  J2, J3,
                  cell_idx, prefix_sum):
    """
    Deposition of the current J using numba on the GPU.
    Iterates over the cells and over the particles per cell.
    Calculates the weighted amount of J that is deposited to the 
    4 cells surounding the particle based on its shape (linear).

    The particles are sorted by their cell index (the lower cell
    in r and z that they deposit to) and the deposited field
    is split into 4 arrays (one for each possible direction,
    e.g. upper in z, lower in r) to maintain parallelism while
    avoiding any race conditions.

    Parameters
    ----------
    x, y, z : 1darray of floats (in meters)
        The position of the particles

    w : 1d array of floats
        The weights of the particles

    ux, uy, uz : 1darray of floats (in meters * second^-1)
        The velocity of the particles

    inv_gamma : 1darray of floats
        The inverse of the relativistic gamma factor

    J0, J1, J2, J3 : 3darray of complexs
        2d field arrays, one for each of the deposition directions
        The third dimension contains the two possible modes and the
        3 directions of J in cylindrical coordinates (r, t, z).
        (is mofidied by this function)

    invdz, invdr : float (in meters^-1)
        Inverse of the grid step along the considered direction

    zmin, rmin : float (in meters)
        Position of the edge of the simulation box,
        along the direction considered

    Nz, Nr : int
        Number of gridpoints along the considered direction

    cell_idx : 1darray of integers
        The cell index of the particle

    prefix_sum : 1darray of integers
        Represents the cumulative sum of 
        the particles per cell
    """
    # Get the 1D CUDA grid
    i = cuda.grid(1)
    # Deposit the field per cell in parallel (for threads < number of cells)
    if i < prefix_sum.shape[0]:
        # Calculate the cell index in 2D from the 1D threadIdx
        iz = int(i/Nr)
        ir = int(i - iz * Nr)
        # Calculate the inclusive offset for the current cell
        # It represents the number of particles contained in all other cells
        # with an index smaller than i + the total number of particles in the 
        # current cell (inclusive).
        incl_offset = np.int32(prefix_sum[i])
        # Calculate the frequency per cell from the offset and the previous
<<<<<<< HEAD
        # offset (prefix_sum[i-1]). For cell 0, you need to add +1 for 
        # the correct frequency in the case its not zero.
=======
        # offset (prefix_sum[i-1]).
>>>>>>> c0fc9748
        if i > 0:
            frequency_per_cell = np.int32(incl_offset - prefix_sum[i-1])
        if i == 0:
            frequency_per_cell = np.int32(incl_offset)
        # Initialize the local field value for 
        # all four possible deposition directions
        # Mode 0, 1 for r, t, z
        # 1 : lower in r, lower in z
        # 2 : lower in r, upper in z
        # 3 : upper in r, lower in z
        # 4 : upper in r, upper in z
        Jr1_m0 = 0.+0.j
        Jr2_m0 = 0.+0.j
        Jr3_m0 = 0.+0.j
        Jr4_m0 = 0.+0.j
        # -------------
        Jr1_m1 = 0.+0.j
        Jr2_m1 = 0.+0.j
        Jr3_m1 = 0.+0.j
        Jr4_m1 = 0.+0.j
        # -------------
        Jt1_m0 = 0.+0.j
        Jt2_m0 = 0.+0.j
        Jt3_m0 = 0.+0.j
        Jt4_m0 = 0.+0.j
        # -------------
        Jt1_m1 = 0.+0.j
        Jt2_m1 = 0.+0.j
        Jt3_m1 = 0.+0.j
        Jt4_m1 = 0.+0.j
        # -------------
        Jz1_m0 = 0.+0.j
        Jz2_m0 = 0.+0.j
        Jz3_m0 = 0.+0.j
        Jz4_m0 = 0.+0.j
        # -------------
        Jz1_m1 = 0.+0.j
        Jz2_m1 = 0.+0.j
        Jz3_m1 = 0.+0.j
        Jz4_m1 = 0.+0.j
        # Loop over the number of particles per cell
        for j in range(frequency_per_cell):
            # Get the particle index
            # ----------------------
<<<<<<< HEAD
            ptcl_idx = incl_offset-j
=======
            # (Since incl_offset is a cumulative sum of particle number,
            # and since python index starts at 0, one has to add -1)
            ptcl_idx = incl_offset-1-j
>>>>>>> c0fc9748

            # Preliminary arrays for the cylindrical conversion
            # --------------------------------------------
            # Position
            xj = x[ptcl_idx]
            yj = y[ptcl_idx]
            zj = z[ptcl_idx]
            # Velocity
            uxj = ux[ptcl_idx]
            uyj = uy[ptcl_idx]
            uzj = uz[ptcl_idx]
            # Inverse gamma
            inv_gammaj = inv_gamma[ptcl_idx]
            # Weights
            wj = w[ptcl_idx]

            # Cylindrical conversion
            rj = math.sqrt( xj**2 + yj**2 )
            # Avoid division by 0.
            if (rj!=0.) :
                invr = 1./rj
                cos = xj*invr  # Cosine
                sin = yj*invr  # Sine
            else :
                cos = 1.
                sin = 0.
            exptheta_m0 = 1.
            exptheta_m1 = cos + 1.j*sin

            # Get linear weights for the deposition
            # --------------------------------------------
            # Positions of the particles, in the cell unit
            r_cell =  invdr*(rj - rmin) - 0.5
            z_cell =  invdz*(zj - zmin) - 0.5
            # Original index of the uppper and lower cell
            # in r and z
            ir_lower = int(math.floor( r_cell ))
            ir_upper = ir_lower + 1
            iz_lower = int(math.floor( z_cell ))
            iz_upper = iz_lower + 1
            # Linear weight
            Sr_lower = ir_upper - r_cell
            Sr_upper = r_cell - ir_lower
            Sz_lower = iz_upper - z_cell
            Sz_upper = z_cell - iz_lower
            # Set guard weights to zero
            Sr_guard = 0.

            # Treat the boundary conditions
            # --------------------------------------------
            # guard cells in lower r
            if ir_lower < 0:
                Sr_guard = Sr_lower
                Sr_lower = 0.
                ir_lower = 0          
            # absorbing in upper r
            if ir_lower > Nr-1:
                ir_lower = Nr-1
            if ir_upper > Nr-1:
                ir_upper = Nr-1
            # periodic boundaries in z
            # lower z boundaries
            if iz_lower < 0:
                iz_lower += Nz
            if iz_upper < 0:
                iz_upper += Nz
            # upper z boundaries
            if iz_lower > Nz-1:
                iz_lower -= Nz
            if iz_upper > Nz-1:
                iz_upper -= Nz
            
            # Calculate the currents
            # --------------------------------------------
            # Mode 0
            Jr_m0 = wj * c * inv_gammaj*( cos*uxj + sin*uyj ) * exptheta_m0
            Jt_m0 = wj * c * inv_gammaj*( cos*uyj - sin*uxj ) * exptheta_m0
            Jz_m0 = wj * c * inv_gammaj*uzj * exptheta_m0
            # Mode 1
            Jr_m1 = wj * c * inv_gammaj*( cos*uxj + sin*uyj ) * exptheta_m1
            Jt_m1 = wj * c * inv_gammaj*( cos*uyj - sin*uxj ) * exptheta_m1
            Jz_m1 = wj * c * inv_gammaj*uzj * exptheta_m1

            # Caculate the weighted currents for each
            # of the four possible direction
            # --------------------------------------------
            if ir_lower == ir_upper:
                # In the case that ir_lower and ir_upper are equal,
                # the current is added only to the array corresponding
                # to ir_lower. 
                # (This is the case for the boundaries in r)
                Jr1_m0 += Sz_lower*Sr_lower*Jr_m0
                Jr1_m0 += Sz_lower*Sr_upper*Jr_m0
                Jr3_m0 += Sz_upper*Sr_lower*Jr_m0
                Jr3_m0 += Sz_upper*Sr_upper*Jr_m0
                # -------------------------------
                Jr1_m1 += Sz_lower*Sr_lower*Jr_m1
                Jr1_m1 += Sz_lower*Sr_upper*Jr_m1
                Jr3_m1 += Sz_upper*Sr_lower*Jr_m1
                Jr3_m1 += Sz_upper*Sr_upper*Jr_m1
                # -------------------------------
                Jt1_m0 += Sz_lower*Sr_lower*Jt_m0
                Jt1_m0 += Sz_lower*Sr_upper*Jt_m0
                Jt3_m0 += Sz_upper*Sr_lower*Jt_m0
                Jt3_m0 += Sz_upper*Sr_upper*Jt_m0
                # -------------------------------
                Jt1_m1 += Sz_lower*Sr_lower*Jt_m1
                Jt1_m1 += Sz_lower*Sr_upper*Jt_m1
                Jt3_m1 += Sz_upper*Sr_lower*Jt_m1
                Jt3_m1 += Sz_upper*Sr_upper*Jt_m1
                # -------------------------------
                Jz1_m0 += Sz_lower*Sr_lower*Jz_m0
                Jz1_m0 += Sz_lower*Sr_upper*Jz_m0
                Jz3_m0 += Sz_upper*Sr_lower*Jz_m0
                Jz3_m0 += Sz_upper*Sr_upper*Jz_m0
                # -------------------------------
                Jz1_m1 += Sz_lower*Sr_lower*Jz_m1
                Jz1_m1 += Sz_lower*Sr_upper*Jz_m1
                Jz3_m1 += Sz_upper*Sr_lower*Jz_m1
                Jz3_m1 += Sz_upper*Sr_upper*Jz_m1
                # -------------------------------
            if ir_lower != ir_upper:
                # In the case that ir_lower and ir_upper are different,
                # add the current to the four arrays according to
                # the direction.
                Jr1_m0 += Sz_lower*Sr_lower*Jr_m0
                Jr2_m0 += Sz_lower*Sr_upper*Jr_m0
                Jr3_m0 += Sz_upper*Sr_lower*Jr_m0
                Jr4_m0 += Sz_upper*Sr_upper*Jr_m0
                # -------------------------------
                Jr1_m1 += Sz_lower*Sr_lower*Jr_m1
                Jr2_m1 += Sz_lower*Sr_upper*Jr_m1
                Jr3_m1 += Sz_upper*Sr_lower*Jr_m1
                Jr4_m1 += Sz_upper*Sr_upper*Jr_m1
                # -------------------------------
                Jt1_m0 += Sz_lower*Sr_lower*Jt_m0
                Jt2_m0 += Sz_lower*Sr_upper*Jt_m0
                Jt3_m0 += Sz_upper*Sr_lower*Jt_m0
                Jt4_m0 += Sz_upper*Sr_upper*Jt_m0
                # -------------------------------
                Jt1_m1 += Sz_lower*Sr_lower*Jt_m1
                Jt2_m1 += Sz_lower*Sr_upper*Jt_m1
                Jt3_m1 += Sz_upper*Sr_lower*Jt_m1
                Jt4_m1 += Sz_upper*Sr_upper*Jt_m1
                # -------------------------------
                Jz1_m0 += Sz_lower*Sr_lower*Jz_m0
                Jz2_m0 += Sz_lower*Sr_upper*Jz_m0
                Jz3_m0 += Sz_upper*Sr_lower*Jz_m0
                Jz4_m0 += Sz_upper*Sr_upper*Jz_m0
                # -------------------------------
                Jz1_m1 += Sz_lower*Sr_lower*Jz_m1
                Jz2_m1 += Sz_lower*Sr_upper*Jz_m1
                Jz3_m1 += Sz_upper*Sr_lower*Jz_m1
                Jz4_m1 += Sz_upper*Sr_upper*Jz_m1
                # -------------------------------
            if ir_lower == ir_upper == 0:
                # Treat the guard cells.
                # Add the current to the guard cells
                # for particles that had an original 
                # cell index < 0.
                Jr1_m0 += -1.*Sz_lower*Sr_guard*Jr_m0
                Jr3_m0 += -1.*Sz_upper*Sr_guard*Jr_m0
                # -----------------------------------
                Jr1_m1 += -1.*Sz_lower*Sr_guard*Jr_m1
                Jr3_m1 += -1.*Sz_upper*Sr_guard*Jr_m1
                # -----------------------------------
                Jt1_m0 += -1.*Sz_lower*Sr_guard*Jt_m0
                Jt3_m0 += -1.*Sz_upper*Sr_guard*Jt_m0
                # -----------------------------------
                Jt1_m1 += -1.*Sz_lower*Sr_guard*Jt_m1
                Jt3_m1 += -1.*Sz_upper*Sr_guard*Jt_m1
                # -----------------------------------
                Jz1_m0 += -1.*Sz_lower*Sr_guard*Jz_m0
                Jz3_m0 += -1.*Sz_upper*Sr_guard*Jz_m0
                # -----------------------------------
                Jz1_m1 += -1.*Sz_lower*Sr_guard*Jz_m1
                Jz3_m1 += -1.*Sz_upper*Sr_guard*Jz_m1
        # Write the calculated field values to 
        # the field arrays defined on the interpolation grid
        J0[iz, ir, 0] = Jr1_m0
        J0[iz, ir, 1] = Jr1_m1
        J0[iz, ir, 2] = Jt1_m0
        J0[iz, ir, 3] = Jt1_m1
        J0[iz, ir, 4] = Jz1_m0
        J0[iz, ir, 5] = Jz1_m1
        # --------------------
        J1[iz, ir, 0] = Jr2_m0
        J1[iz, ir, 1] = Jr2_m1
        J1[iz, ir, 2] = Jt2_m0
        J1[iz, ir, 3] = Jt2_m1
        J1[iz, ir, 4] = Jz2_m0
        J1[iz, ir, 5] = Jz2_m1
        # --------------------
        J2[iz, ir, 0] = Jr3_m0
        J2[iz, ir, 1] = Jr3_m1
        J2[iz, ir, 2] = Jt3_m0
        J2[iz, ir, 3] = Jt3_m1
        J2[iz, ir, 4] = Jz3_m0
        J2[iz, ir, 5] = Jz3_m1
        # --------------------
        J3[iz, ir, 0] = Jr4_m0
        J3[iz, ir, 1] = Jr4_m1
        J3[iz, ir, 2] = Jt4_m0
        J3[iz, ir, 3] = Jt4_m1
        J3[iz, ir, 4] = Jz4_m0
        J3[iz, ir, 5] = Jz4_m1

@cuda.jit('void(complex128[:,:], complex128[:,:], \
                complex128[:,:], complex128[:,:], \
                complex128[:,:], complex128[:,:], \
                complex128[:,:,:], complex128[:,:,:], \
                complex128[:,:,:], complex128[:,:,:])')
def add_J(Jr_m0, Jr_m1,
          Jt_m0, Jt_m1,
          Jz_m0, Jz_m1,
          J0, J1,     
          J2, J3):
    """
    Merges the 4 separate field arrays that contain J for 
    each deposition direction and adds them to the global
    interpolation grid arrays for mode 0 and 1.

    Parameters
    ----------
    Jr_m0, Jr_m1, Jt_m0, Jt_m1, Jz_m0, Jz_m1,: 2darrays of complexs
        The current component in each direction (r, t, z)
        on the interpolation grid for mode 0 and 1. 
        (is modified by this function)

    J0, J1, J2, J3 : 3darrays of complexs
        2d field arrays, one for each of the deposition directions
        The third dimension contains the two possible modes and
        the 3 different components of J (r, t, z).
    """
    # Get the CUDA Grid in 2D
    i, j = cuda.grid(2)
    # Only for threads within (nz, nr)
    if (i < Jr_m0.shape[0] and j < Jr_m0.shape[1]):
        # Sum the four field arrays for the different deposition 
        # directions and write them to the global field array
            Jr_m0[i, j] +=  J0[i, j, 0] + \
                            J1[i, j-1, 0] + \
                            J2[i-1, j, 0] + \
                            J3[i-1, j-1, 0]

            Jr_m1[i, j] +=  J0[i, j, 1] + \
                            J1[i, j-1, 1] + \
                            J2[i-1, j, 1] + \
                            J3[i-1, j-1, 1]

            Jt_m0[i, j] +=  J0[i, j, 2] + \
                            J1[i, j-1, 2] + \
                            J2[i-1, j, 2] + \
                            J3[i-1, j-1, 2]

            Jt_m1[i, j] +=  J0[i, j, 3] + \
                            J1[i, j-1, 3] + \
                            J2[i-1, j, 3] + \
                            J3[i-1, j-1, 3]

            Jz_m0[i, j] +=  J0[i, j, 4] + \
                            J1[i, j-1, 4] + \
                            J2[i-1, j, 4] + \
                            J3[i-1, j-1, 4]

            Jz_m1[i, j] +=  J0[i, j, 5] + \
                            J1[i, j-1, 5] + \
                            J2[i-1, j, 5] + \
                            J3[i-1, j-1, 5]

# -----------------------------------------------------
# Sorting utilities - get_cell_idx / sort / prefix_sum
# -----------------------------------------------------

@cuda.jit('void(int32[:], uint32[:], \
                float64[:], float64[:], float64[:], \
                float64, float64, int32, \
                float64, float64, int32)')
def get_cell_idx_per_particle(cell_idx, sorted_idx,
                              x, y, z,
                              invdz, zmin, Nz, 
                              invdr, rmin, Nr):
    """
    Get the cell index of each particle.
    The cell index is 1d and calculated by:
    cell index in z + cell index in r * number of cells in z.
    The cell_idx of a particle is defined by 
    the lower cell in r and z, that it deposits its field to.

    Parameters
    ----------
    cell_idx : 1darray of integers
        The cell index of the particle

    sorted_idx : 1darray of integers
        The sorted index array needs to be reset
        before doing the sort

    x, y, z : 1darray of floats (in meters)
        The position of the particles
        (is modified by this function)
    
    invdz, invdr : float (in meters^-1)
        Inverse of the grid step along the considered direction

    zmin, rmin : float (in meters)
        Position of the edge of the simulation box, in each direction

    Nz, Nr : int
        Number of gridpoints along the considered direction
    """
    i = cuda.grid(1)
    if i < cell_idx.shape[0]:
            # Preliminary arrays for the cylindrical conversion
            xj = x[i]
            yj = y[i]
            zj = z[i]
            rj = math.sqrt( xj**2 + yj**2 )
    
            # Positions of the particles, in the cell unit
            r_cell =  invdr*(rj - rmin) - 0.5
            z_cell =  invdz*(zj - zmin) - 0.5

            # Original index of the uppper and lower cell
            ir_lower = int(math.floor( r_cell ))
            iz_lower = int(math.floor( z_cell ))

            # Treat the boundary conditions
            # guard cells in lower r
            if ir_lower < 0:
                ir_lower = 0          
            # absorbing in upper r
            if ir_lower > Nr-1:
                ir_lower = Nr-1
            # periodic boundaries in z
            if iz_lower < 0:
                iz_lower += Nz
            if iz_lower > Nz-1:
                iz_lower -= Nz
                
            # Reset sorted_idx array
            sorted_idx[i] = i
            # Calculate the 1D cell_idx by cell_idx_ir + cell_idx_iz * Nr
            cell_idx[i] = ir_lower + iz_lower * Nr

def sort_particles_per_cell(cell_idx, sorted_idx):
    """
    Sort the cell index of the particles and 
    modify the sorted index array accordingly.

    Parameters
    ----------
    cell_idx : 1darray of integers
        The cell index of the particle
    
    sorted_idx : 1darray of integers
        Represents the original index of the 
        particle before the sorting.
    """
    Ntot = cell_idx.shape[0]
    if Ntot > 0:
        sorter = sorting.RadixSort(Ntot, dtype = np.int32)
        sorter.sort(cell_idx, vals = sorted_idx)

@cuda.jit('void(int32[:], int32[:])')
def incl_prefix_sum(cell_idx, prefix_sum):
    """
    Perform an inclusive parallel prefix sum on the sorted 
    cell index array. The prefix sum array represents the
    cumulative sum of the number of particles per cell
    for each cell index.

    Parameters
    ----------
    cell_idx : 1darray of integers
        The cell index of the particle
    
    prefix_sum : 1darray of integers
        Represents the cumulative sum of 
        the particles per cell
    """
    # i is the index of the macroparticle
    i = cuda.grid(1)
    if i < cell_idx.shape[0]-1:
        # ci: index of the cell of the present macroparticle
        ci = cell_idx[i]
        # ci_next: index of the cell of the next macroparticle
        ci_next = cell_idx[i+1]
        # Fill all the cells between ci and ci_next with the
        # inclusive cumulative sum of the number particles until ci
        while ci < ci_next:
            # The cumulative sum of the number of particle per cell
            # until ci is i+1 (since i obeys python index, starting at 0)
            prefix_sum[ci] = i+1
            ci += 1
    if i == cell_idx.shape[0]-1:
        ci = cell_idx[i]
        prefix_sum[ci] = i+1

@cuda.jit('void(int32[:])')
def reset_prefix_sum(prefix_sum):
    """
    Resets the prefix sum. Sets all the values
    to zero.

    Parameters
    ----------    
    prefix_sum : 1darray of integers
        Represents the cumulative sum of 
        the particles per cell
    """
    i = cuda.grid(1)
    if i < prefix_sum.shape[0]:
        prefix_sum[i] = 0

@cuda.jit('void(uint32[:], float64[:], float64[:])')
def write_particle_buffer(sorted_idx, val, buf):
    """
    Writes the values of a particle array to a buffer,
    while rearranging them to match the sorted cell index array.

    Parameters
    ----------    
    sorted_idx : 1darray of integers
        Represents the original index of the 
        particle before the sorting

    val : 1d array of floats
        A particle data array

    buf : 1d array of floats
        A buffer array to temporarily store the
        sorted particle data array
    """
    i = cuda.grid(1)
    if i < val.shape[0]:
        buf[i] = val[sorted_idx[i]]

# -----------------------------------------------------
# Device array creation utility (will be removed later)
# -----------------------------------------------------

def cuda_deposition_arrays(Nz = None, Nr = None, fieldtype = None):
    """
    Create empty arrays on the GPU for the charge and 
    current deposition in each of the 4 possible direction.

    ###########################################
    # Needs to be moved to the fields package!
    ###########################################

    Parameters
    ----------    
    Nz : int
        Number of cells in z.
    Nr : int
        Number of cells in r.

    fieldtype : string 
        Either 'rho' or 'J'.
    """
    # Create empty arrays to store the four different possible
    # cell directions a particle can deposit to.
    if fieldtype == 'rho':
        # Rho - third dimension represents 2 modes
        rho0 = cuda.device_array(shape = (Nz, Nr, 2), dtype = np.complex128)
        rho1 = cuda.device_array(shape = (Nz, Nr, 2), dtype = np.complex128)
        rho2 = cuda.device_array(shape = (Nz, Nr, 2), dtype = np.complex128)
        rho3 = cuda.device_array(shape = (Nz, Nr, 2), dtype = np.complex128)
        return rho0, rho1, rho2, rho3

    if fieldtype == 'J':
        # J - third dimension represents 2 modes 
        # times 3 dimensions (r, t, z)
        J0 = cuda.device_array(shape = (Nz, Nr, 6), dtype = np.complex128)
        J1 = cuda.device_array(shape = (Nz, Nr, 6), dtype = np.complex128)
        J2 = cuda.device_array(shape = (Nz, Nr, 6), dtype = np.complex128)
        J3 = cuda.device_array(shape = (Nz, Nr, 6), dtype = np.complex128)
        return J0, J1, J2, J3
        <|MERGE_RESOLUTION|>--- conflicted
+++ resolved
@@ -528,12 +528,7 @@
         # current cell (inclusive).
         incl_offset = np.int32(prefix_sum[i])
         # Calculate the frequency per cell from the offset and the previous
-<<<<<<< HEAD
-        # offset (prefix_sum[i-1]). For cell 0, you need to add +1 for
-        # the correct frequency in the case its not zero.
-=======
         # offset (prefix_sum[i-1]).
->>>>>>> c0fc9748
         if i > 0:
             frequency_per_cell = np.int32(incl_offset - prefix_sum[i-1])
         if i == 0:
@@ -558,13 +553,9 @@
         for j in range(frequency_per_cell):
             # Get the particle index before the sorting
             # --------------------------------------------
-<<<<<<< HEAD
-            ptcl_idx = incl_offset-j
-=======
             # (Since incl_offset is a cumulative sum of particle number,
             # and since python index starts at 0, one has to add -1)
             ptcl_idx = incl_offset-1-j
->>>>>>> c0fc9748
 
             # Preliminary arrays for the cylindrical conversion
             # --------------------------------------------
@@ -584,11 +575,7 @@
                 sin = yj*invr  # Sine
             else :
                 cos = 1.
-<<<<<<< HEAD
-                sim = 0.
-=======
                 sin = 0.
->>>>>>> c0fc9748
             exptheta_m0 = 1.
             exptheta_m1 = cos + 1.j*sin
 
@@ -811,12 +798,7 @@
         # current cell (inclusive).
         incl_offset = np.int32(prefix_sum[i])
         # Calculate the frequency per cell from the offset and the previous
-<<<<<<< HEAD
-        # offset (prefix_sum[i-1]). For cell 0, you need to add +1 for 
-        # the correct frequency in the case its not zero.
-=======
         # offset (prefix_sum[i-1]).
->>>>>>> c0fc9748
         if i > 0:
             frequency_per_cell = np.int32(incl_offset - prefix_sum[i-1])
         if i == 0:
@@ -861,13 +843,9 @@
         for j in range(frequency_per_cell):
             # Get the particle index
             # ----------------------
-<<<<<<< HEAD
-            ptcl_idx = incl_offset-j
-=======
             # (Since incl_offset is a cumulative sum of particle number,
             # and since python index starts at 0, one has to add -1)
             ptcl_idx = incl_offset-1-j
->>>>>>> c0fc9748
 
             # Preliminary arrays for the cylindrical conversion
             # --------------------------------------------
