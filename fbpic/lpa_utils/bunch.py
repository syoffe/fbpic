"""
This file is part of the Fourier-Bessel Particle-In-Cell code (FB-PIC)
It defines a set of utilities for the initialization of an electron bunch.
"""
import numpy as np
from scipy.constants import m_e, c, e, epsilon_0, mu_0
from fbpic.main import adapt_to_grid
from fbpic.particles import Particles

def add_elec_bunch( sim, gamma0, n_e, p_zmin, p_zmax, p_rmin, p_rmax,
<<<<<<< HEAD
                p_nr=2, p_nz=2, p_nt=4, filter_currents=True, dens_func=None,
                direction = 'forward' ) :
=======
                p_nr=2, p_nz=2, p_nt=4, dens_func=None, boost = None,
                filter_currents=True ) :
>>>>>>> e4c1cca1
    """
    Introduce a simple relativistic electron bunch in the simulation,
    along with its space charge field.
    Uniform particle distribution with weights according to density function.

    Parameters
    ----------
    sim : a Simulation object

    gamma0 : float
        The Lorentz factor of the electrons

    n_e : float (in particles per m^3)
        Density of the electron bunch

    p_zmin, p_zmax : floats
        z positions between which the particles are initialized

    p_rmin, p_rmax : floats
        r positions between which the fields are initialized

    p_nz, p_nr : ints
        Number of macroparticles per cell along the z and r directions

    p_nt : int
        Number of macroparticles along the theta direction

    dens_func : callable, optional
        A function of the form :
        def dens_func( z, r ) ...
        where z and r are 1d arrays, and which returns
        a 1d array containing the density *relative to n*
        (i.e. a number between 0 and 1) at the given positions
    
    boost : a BoostConverter object, optional
        A BoostConverter object defining the Lorentz boost of 
        the simulation.

    filter_currents : bool, optional
<<<<<<< HEAD
        Whether to filter the currents (in k space by default)

    direction : string, optional
        Can be either "forward" or "backward".
        Propagation direction of the beam.
=======
        Whether to filter the currents in k space (True by default)
>>>>>>> e4c1cca1
    """

    # Convert parameters to boosted frame
    if boost is not None:
        beta0 = np.sqrt( 1. - 1./gamma0**2 )
        p_zmin, p_zmax = boost.copropag_length( 
            [ p_zmin, p_zmax ], beta_object=beta0 )
        n_e, = boost.copropag_density( [n_e], beta_object=beta0 )
        gamma0, = boost.gamma( [gamma0] )

    # Modify the input parameters p_zmin, p_zmax, r_zmin, r_zmax, so that
    # they fall exactly on the grid, and infer the number of particles
    p_zmin, p_zmax, Npz = adapt_to_grid( sim.fld.interp[0].z,
                                p_zmin, p_zmax, p_nz )
    p_rmin, p_rmax, Npr = adapt_to_grid( sim.fld.interp[0].r,
                                p_rmin, p_rmax, p_nr )

    # Create the electrons
    relat_elec = Particles( q=-e, m=m_e, n=n_e,
                            Npz=Npz, zmin=p_zmin, zmax=p_zmax,
                            Npr=Npr, rmin=p_rmin, rmax=p_rmax,
                            Nptheta=p_nt, dt=sim.dt,
                            continuous_injection=False,
                            dens_func=dens_func, use_cuda=sim.use_cuda,
                            grid_shape=sim.fld.interp[0].Ez.shape )

    # Give them the right velocity
    relat_elec.inv_gamma[:] = 1./gamma0
<<<<<<< HEAD
    relat_elec.uz[:] = np.sqrt( gamma0**2 -1.)

    # Electron beam moving in the background direction
    if direction == 'backward':
        relat_elec.uz[:] *= -1.

=======
    relat_elec.uz[:] = np.sqrt( gamma0**2 - 1.)
    
>>>>>>> e4c1cca1
    # Add them to the particles of the simulation
    sim.ptcl.append( relat_elec )

    # Get the corresponding space-charge fields
<<<<<<< HEAD
    get_space_charge_fields( sim.fld, [relat_elec], gamma0,
                             filter_currents, direction = direction)

def add_elec_bunch_file( sim, filename, Q_tot, z_off=0.,
                         filter_currents=True, direction = 'forward' ) :
=======
    get_space_charge_fields( sim.fld, [relat_elec], gamma0, filter_currents )

def add_elec_bunch_gaussian( sim, sig_r, sig_z, n_emit, gamma0, sig_gamma, 
                        Q, N, tf=0., zf=0., boost=None,
                        filter_currents=True ):
    """
    Introduce a relativistic Gaussian electron bunch in the simulation, 
    along with its space charge field.

    The bunch is initialized with a normalized emittance `n_emit`,  
    in such a way that it will be focused at time `tf`, at the position `zf`.
    Thus if `tf` is not 0, the bunch will be initially out of focus.
    (This does not take space charge effects into account.)
    
    Parameters
    ----------
    sim : a Simulation object
    
    sig_r : float (m)
        The transverse bunch size.

    sig_z : float (m)
        The longitudinal bunch size.

    n_emit : float (m)
        The normalized emittance of the bunch.

    gamma0 : float
        The Lorentz factor of the electrons.
    
    sig_gamma : float
        The absolute energy spread of the bunch.

    Q : float (C)
        The total charge of the bunch (in Coulomb).

    N : int
        The number of particles the bunch should consist of.
    
    zf: float (m)
        Position of the focus.

    tf : float (s)
        Time at which the bunch reaches focus.

    boost : a BoostConverter object, optional
        A BoostConverter object defining the Lorentz boost of 
        the simulation.

    filter_currents : bool, optional
        Whether to filter the currents in k space (True by default)
    """
    # Get Gaussian particle distribution in x,y,z
    x = np.random.normal(0., sig_r, N)
    y = np.random.normal(0., sig_r, N)
    z = np.random.normal(zf, sig_z, N) # with offset in z
    # Define sigma of ux and uy based on normalized emittance
    sig_ur = (n_emit/sig_r)
    # Get Gaussian distribution of transverse normalized momenta ux, uy
    ux = np.random.normal(0., sig_ur, N)
    uy = np.random.normal(0., sig_ur, N)
    # Now we imprint an energy spread on the gammas of each particle
    gamma = np.random.normal(gamma0, sig_gamma, N)
    # Finally we calculate the uz of each particle 
    # from the gamma and the transverse momenta ux, uy
    uz = np.sqrt((gamma**2-1) - ux**2 - uy**2)
    # Get inverse gamma
    inv_gamma = 1./gamma
    # Get weight of each particle
    w = -1. * Q / N

    # Propagate distribution to an out-of-focus position tf.
    # (without taking space charge effects into account)
    if tf != 0.:
        x = x - ux*inv_gamma*c*tf
        y = y - uy*inv_gamma*c*tf
        z = z - uz*inv_gamma*c*tf

    # Create dummy electrons with the correct number of particles
    relat_elec = Particles( q=-e, m=m_e, n=1.,
                            Npz=N, zmin=1., zmax=2.,
                            Npr=1, rmin=0., rmax=1.,
                            Nptheta=1, dt=sim.dt,
                            continuous_injection=False,
                            dens_func=None, use_cuda=sim.use_cuda,
                            grid_shape=sim.fld.interp[0].Ez.shape )

    # Copy generated bunch particles into Particles object.
    relat_elec.x[:] = x
    relat_elec.y[:] = y
    relat_elec.z[:] = z
    relat_elec.ux[:] = ux   
    relat_elec.uy[:] = uy   
    relat_elec.uz[:] = uz   
    relat_elec.inv_gamma[:] = inv_gamma
    relat_elec.w[:] = w

    # Transform particle distribution in 
    # the Lorentz boosted frame, if gamma_boost != 1.
    if boost is not None:
        boost.boost_particles( relat_elec )

    # Get mean gamma
    gamma0 = 1./np.mean(relat_elec.inv_gamma)

    # Add them to the particles of the simulation
    sim.ptcl.append( relat_elec )

    # Get the corresponding space-charge fields
    # include a larger tolerance of the deviation of inv_gamma from 1./gamma0
    # to allow for energy spread
    get_space_charge_fields( sim.fld, [relat_elec], gamma0,
                             filter_currents, check_gaminv=False)

def add_elec_bunch_file( sim, filename, Q_tot, z_off=0., boost=None,
                    filter_currents=True ):
>>>>>>> e4c1cca1
    """
    Introduce a relativistic electron bunch in the simulation,
    along with its space charge field, loading particles from text file.

    Parameters
    ----------
    sim : a Simulation object

    filename : str
        the file containing the particle phase space in seven columns
        all float, no header
        x [m]  y [m]  z [m]  ux [unitless]  uy [unitless]  uz [unitless]

    Q_tot : float (in Coulomb)
        total charge in bunch

<<<<<<< HEAD
    z_center: float (m)
        shift phase space in z by z_off

    filter_currents : bool, optional
        Whether to filter the currents (in k space by default)

    direction : string, optional
        Can be either "forward" or "backward".
        Propagation direction of the beam.
=======
    z_off: float (m)
        Shift the particle positions in z by z_off

    boost : a BoostConverter object, optional
        A BoostConverter object defining the Lorentz boost of 
        the simulation.

    filter_currents : bool, optional
        Whether to filter the currents in k space (True by default)
>>>>>>> e4c1cca1
    """
    # Load particle data to numpy array
    particle_data = np.loadtxt(filename)

    # Extract number of particles and average gamma
    N_part = np.shape(particle_data)[0]

    # Create dummy electrons with the correct number of particles
    relat_elec = Particles( q=-e, m=m_e, n=1.,
                            Npz=N_part, zmin=1., zmax=2.,
                            Npr=1, rmin=0., rmax=1.,
                            Nptheta=1, dt=sim.dt,
                            continuous_injection=False,
                            dens_func=None, use_cuda=sim.use_cuda,
                            grid_shape=sim.fld.interp[0].Ez.shape )

    # Replace dummy particle parameters with phase space from text file
    relat_elec.x[:] = particle_data[:,0]
    relat_elec.y[:] = particle_data[:,1]
    relat_elec.z[:] = particle_data[:,2] + z_off
    relat_elec.ux[:] = particle_data[:,3]
    relat_elec.uy[:] = particle_data[:,4]
    relat_elec.uz[:] = particle_data[:,5]
    relat_elec.inv_gamma[:] = 1./np.sqrt( \
        1. + relat_elec.ux**2 + relat_elec.uy**2 + relat_elec.uz**2 )
    # Calculate weights (charge of macroparticle)
    # assuming equally weighted particles as used in particle tracking codes
    # multiply by -1 to make them negatively charged
    relat_elec.w[:] = -1.*Q_tot/N_part

<<<<<<< HEAD
=======
    # Transform particle distribution in 
    # the Lorentz boosted frame, if gamma_boost != 1.
    if boost != None:
        relat_elec = boost.boost_particles( relat_elec )

>>>>>>> e4c1cca1
    # Add them to the particles of the simulation
    sim.ptcl.append( relat_elec )

    # Get the corresponding space-charge fields
    # include a larger tolerance of the deviation of inv_gamma from 1./gamma0
    # to allow for energy spread
    gamma0 = 1./np.mean(relat_elec.inv_gamma)
    get_space_charge_fields( sim.fld, [relat_elec], gamma0,
                             filter_currents, check_gaminv=False,
                             direction = direction)

def get_space_charge_fields( fld, ptcl, gamma, filter_currents=True,
                             check_gaminv=True, direction = 'forward' ) :
    """
    Calculate the space charge field on the grid

    This assumes that all the particles being passed have
    the same gamma factor.

    Parameters
    ----------
    fld : a Fields object
        Contains the values of the fields

    ptcl : a list of Particles object
        (one element per species)
        The list of the species which are relativistic and
        will produce a space charge field. (Do not pass the
        particles which are at rest.)

    gamma : float
        The Lorentz factor of the particles

    filter_currents : bool, optional
       Whether to filter the currents (in k space by default)

    check_gaminv : bool, optional
        Explicitly check that all particles have the same
        gamma factor (assumed by the model)

    direction : string, optional
        Can be either "forward" or "backward".
        Propagation direction of the beam.
    """
    # Check that all the particles have the right gamma
    if check_gaminv:
        for species in ptcl :
            if np.allclose( species.inv_gamma, 1./gamma ) == False :
                raise ValueError("The particles in ptcl do not have "
                            "a Lorentz factor matching gamma. Please check "
                            "that they have been properly initialized.")

    # Project the charge and currents onto the grid
    fld.erase('rho')
    fld.erase('J')
    for species in ptcl :
        species.deposit( fld, 'rho' )
        species.deposit( fld, 'J' )
    fld.divide_by_volume('rho')
    fld.divide_by_volume('J')
    # Convert to the spectral grid
    fld.interp2spect('rho_next')
    fld.interp2spect('J')
    # Filter the currents
    if filter_currents :
        fld.filter_spect('rho_next')
        fld.filter_spect('J')

    # Get the space charge field in spectral space
    for m in range(fld.Nm) :
        get_space_charge_spect( fld.spect[m], gamma, direction )

    # Convert to the interpolation grid
    fld.spect2interp( 'E' )
    fld.spect2interp( 'B' )

    # Move the charge density to rho_prev
    for m in range(fld.Nm) :
        fld.spect[m].push_rho()

def get_space_charge_spect( spect, gamma, direction = 'forward' ) :
    """
    Determine the space charge field in spectral space

    It is assumed that the charge density and current
    have been already deposited on the grid, and converted
    to spectral space.

    Parameters
    ----------
    spect : a SpectralGrid object
        Contains the values of the fields in spectral space

    gamma : float
        The Lorentz factor of the particles which produce the
        space charge field

    direction : string, optional
        Can be either "forward" or "backward".
        Propagation direction of the beam.
    """
    # Speed of the beam
    beta = np.sqrt(1.-1./gamma**2)

    # Propagation direction of the beam
    if direction == 'backward':
        beta *= -1.

    # Get the denominator
    K2 = spect.kr**2 + spect.kz**2 * 1./gamma**2
    K2_corrected = np.where( K2 != 0, K2, 1. )
    inv_K2 = np.where( K2 !=0, 1./K2_corrected, 0. )

    # Get the potentials
    phi = spect.rho_next[:,:]*inv_K2[:,:]/epsilon_0
    Ap = spect.Jp[:,:]*inv_K2[:,:]*mu_0
    Am = spect.Jm[:,:]*inv_K2[:,:]*mu_0
    Az = spect.Jz[:,:]*inv_K2[:,:]*mu_0

    # Deduce the E field
    spect.Ep[:,:] += 0.5*spect.kr * phi + 1.j*beta*c*spect.kz * Ap
    spect.Em[:,:] += -0.5*spect.kr * phi + 1.j*beta*c*spect.kz * Am
    spect.Ez[:,:] += -1.j*spect.kz * phi + 1.j*beta*c*spect.kz * Az

    # Deduce the B field
<<<<<<< HEAD
    spect.Bp[:,:] = -0.5j*spect.kr * Az + spect.kz * Ap
    spect.Bm[:,:] = -0.5j*spect.kr * Az - spect.kz * Am
    spect.Bz[:,:] = 1.j*spect.kr * Ap + 1.j*spect.kr * Am
=======
    spect.Bp[:,:] += -0.5j*spect.kr * Az + spect.kz * Ap
    spect.Bm[:,:] += -0.5j*spect.kr * Az - spect.kz * Am
    spect.Bz[:,:] += 1.j*spect.kr * Ap + 1.j*spect.kr * Am
>>>>>>> e4c1cca1
<|MERGE_RESOLUTION|>--- conflicted
+++ resolved
@@ -8,13 +8,8 @@
 from fbpic.particles import Particles
 
 def add_elec_bunch( sim, gamma0, n_e, p_zmin, p_zmax, p_rmin, p_rmax,
-<<<<<<< HEAD
-                p_nr=2, p_nz=2, p_nt=4, filter_currents=True, dens_func=None,
-                direction = 'forward' ) :
-=======
-                p_nr=2, p_nz=2, p_nt=4, dens_func=None, boost = None,
-                filter_currents=True ) :
->>>>>>> e4c1cca1
+                p_nr=2, p_nz=2, p_nt=4, dens_func=None, boost=None,
+                direction='forward', filter_currents=True ) :
     """
     Introduce a simple relativistic electron bunch in the simulation,
     along with its space charge field.
@@ -54,15 +49,11 @@
         the simulation.
 
     filter_currents : bool, optional
-<<<<<<< HEAD
-        Whether to filter the currents (in k space by default)
-
+        Whether to filter the currents in k space (True by default)
+        
     direction : string, optional
         Can be either "forward" or "backward".
         Propagation direction of the beam.
-=======
-        Whether to filter the currents in k space (True by default)
->>>>>>> e4c1cca1
     """
 
     # Convert parameters to boosted frame
@@ -91,29 +82,19 @@
 
     # Give them the right velocity
     relat_elec.inv_gamma[:] = 1./gamma0
-<<<<<<< HEAD
     relat_elec.uz[:] = np.sqrt( gamma0**2 -1.)
 
     # Electron beam moving in the background direction
     if direction == 'backward':
         relat_elec.uz[:] *= -1.
 
-=======
-    relat_elec.uz[:] = np.sqrt( gamma0**2 - 1.)
-    
->>>>>>> e4c1cca1
     # Add them to the particles of the simulation
     sim.ptcl.append( relat_elec )
 
     # Get the corresponding space-charge fields
-<<<<<<< HEAD
     get_space_charge_fields( sim.fld, [relat_elec], gamma0,
-                             filter_currents, direction = direction)
-
-def add_elec_bunch_file( sim, filename, Q_tot, z_off=0.,
-                         filter_currents=True, direction = 'forward' ) :
-=======
-    get_space_charge_fields( sim.fld, [relat_elec], gamma0, filter_currents )
+                             filter_currents, direction=direction)
+
 
 def add_elec_bunch_gaussian( sim, sig_r, sig_z, n_emit, gamma0, sig_gamma, 
                         Q, N, tf=0., zf=0., boost=None,
@@ -227,9 +208,9 @@
     get_space_charge_fields( sim.fld, [relat_elec], gamma0,
                              filter_currents, check_gaminv=False)
 
+
 def add_elec_bunch_file( sim, filename, Q_tot, z_off=0., boost=None,
-                    filter_currents=True ):
->>>>>>> e4c1cca1
+                    filter_currents=True, direction='forward' ):
     """
     Introduce a relativistic electron bunch in the simulation,
     along with its space charge field, loading particles from text file.
@@ -246,27 +227,19 @@
     Q_tot : float (in Coulomb)
         total charge in bunch
 
-<<<<<<< HEAD
-    z_center: float (m)
-        shift phase space in z by z_off
+    z_off: float (m)
+        Shift the particle positions in z by z_off
+
+    boost : a BoostConverter object, optional
+        A BoostConverter object defining the Lorentz boost of 
+        the simulation.
 
     filter_currents : bool, optional
-        Whether to filter the currents (in k space by default)
-
+        Whether to filter the currents in k space (True by default)
+        
     direction : string, optional
         Can be either "forward" or "backward".
         Propagation direction of the beam.
-=======
-    z_off: float (m)
-        Shift the particle positions in z by z_off
-
-    boost : a BoostConverter object, optional
-        A BoostConverter object defining the Lorentz boost of 
-        the simulation.
-
-    filter_currents : bool, optional
-        Whether to filter the currents in k space (True by default)
->>>>>>> e4c1cca1
     """
     # Load particle data to numpy array
     particle_data = np.loadtxt(filename)
@@ -297,14 +270,11 @@
     # multiply by -1 to make them negatively charged
     relat_elec.w[:] = -1.*Q_tot/N_part
 
-<<<<<<< HEAD
-=======
     # Transform particle distribution in 
     # the Lorentz boosted frame, if gamma_boost != 1.
     if boost != None:
         relat_elec = boost.boost_particles( relat_elec )
 
->>>>>>> e4c1cca1
     # Add them to the particles of the simulation
     sim.ptcl.append( relat_elec )
 
@@ -430,12 +400,6 @@
     spect.Ez[:,:] += -1.j*spect.kz * phi + 1.j*beta*c*spect.kz * Az
 
     # Deduce the B field
-<<<<<<< HEAD
-    spect.Bp[:,:] = -0.5j*spect.kr * Az + spect.kz * Ap
-    spect.Bm[:,:] = -0.5j*spect.kr * Az - spect.kz * Am
-    spect.Bz[:,:] = 1.j*spect.kr * Ap + 1.j*spect.kr * Am
-=======
     spect.Bp[:,:] += -0.5j*spect.kr * Az + spect.kz * Ap
     spect.Bm[:,:] += -0.5j*spect.kr * Az - spect.kz * Am
     spect.Bz[:,:] += 1.j*spect.kr * Ap + 1.j*spect.kr * Am
->>>>>>> e4c1cca1
